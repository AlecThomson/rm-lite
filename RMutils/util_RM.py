--- conflicted
+++ resolved
@@ -71,13 +71,6 @@
 from scipy.stats import kstest
 from scipy.stats import norm
 
-<<<<<<< HEAD
-=======
-#from scipy import signal
-#import tqdm
-#import schwimmbad
-
->>>>>>> 38087e46
 from RMutils.mpfit import mpfit
 from RMutils.util_misc import progress  
 from RMutils.util_misc import toscalar
@@ -185,14 +178,9 @@
     for i in range(nPhi):
         if verbose:
             progress(40, ((i+1)*100.0/nPhi))
-<<<<<<< HEAD
         arg = np.exp(-2.0j * phiArr_radm2[i] * a)[:, np.newaxis,np.newaxis]
         FDFcube[i,:,:] =  KArr * np.sum(pCube * arg, axis=0)
         
-=======
-        arg = np.exp(-2.0j * phiArr_radm2[i] * a)[:, np.newaxis, np.newaxis]
-        FDFcube[i, :, :] = KArr * np.sum(pCube * arg, axis=0)
->>>>>>> 38087e46
     # Remove redundant dimensions in the FDF array
     FDFcube = np.squeeze(FDFcube)
 
@@ -363,16 +351,8 @@
         for i in range(nPhi):
             if verbose:
                 progress(40, ((i+1)*100.0/nPhi))
-<<<<<<< HEAD
-#            arg = np.exp(-2.0j * phi2Arr[i] * a)[:, np.newaxis, np.newaxis]
-#            RMSFcube[i,:,:] =  KArr * np.sum(uCube * arg, axis=0)
-            arg = np.exp(-2.0j * phi2Arr[i] * a)[:, np.newaxis, np.newaxis]
-            RMSFcube[i,:,:] =  KArr * np.sum(weightCube * arg, axis=0)
-
-=======
             arg = np.exp(-2.0j * phi2Arr[i] * a)[:, np.newaxis, np.newaxis]
             RMSFcube[i, :, :] = KArr * np.sum(weightCube * arg, axis=0)
->>>>>>> 38087e46
 
         # Default to the analytical RMSF
         fwhmRMSFArr = np.ones((nY, nX), dtype=dtFloat) * fwhmRMSF
@@ -383,37 +363,21 @@
             if verbose:
                 log("Fitting main lobe in each RMSF spectrum.")
                 log("> This may take some time!")
-<<<<<<< HEAD
-            progress(40, 0)
-=======
                 progress(40, 0)
->>>>>>> 38087e46
             k = 0
             for i in range(nX):
                 for j in range(nY):
                     k += 1
                     if verbose:
-<<<<<<< HEAD
-                        progress(40, (k*100.0/nPix))
-=======
                         progress(40, ((i+1)*100.0/nPhi))
->>>>>>> 38087e46
                     if fitRMSFreal:
                         mp = fit_rmsf(phi2Arr, RMSFcube[:,j,i].real)
                     else:
-<<<<<<< HEAD
-                        mp = fit_rmsf(phi2Arr, np.abs(RMSFcube[:,j,i]))
-                    if not (mp is None or mp.status<1):
-                        fwhmRMSFArr[j,i] = mp.params[2]
-                        statArr[j,i]  = mp.status
-    
-=======
                         mp = fit_rmsf(phi2Arr, np.abs(RMSFcube[:, j, i]))
                     if not (mp is None or mp.status < 1):
                         fwhmRMSFArr[j, i] = mp.params[2]
                         statArr[j, i] = mp.status
 
->>>>>>> 38087e46
     # Remove redundant dimensions
     RMSFcube = np.squeeze(RMSFcube)
     fwhmRMSFArr = np.squeeze(fwhmRMSFArr)
@@ -426,11 +390,7 @@
 def do_rmclean_hogbom(dirtyFDF, phiArr_radm2, RMSFArr, phi2Arr_radm2,
                       fwhmRMSFArr, cutoff, maxIter=1000, gain=0.1,
                       mskArr=None, nBits=32, verbose=False, doPlots=False,
-<<<<<<< HEAD
-                      doAnimate=False):
-=======
                       pool=None, chunksize=None,log=print):
->>>>>>> 38087e46
     """Perform Hogbom CLEAN on a cube of complex Faraday dispersion functions
     given a cube of rotation measure spread functions.
 
@@ -453,61 +413,6 @@
     dtFloat = "float" + str(nBits)
     dtComplex = "complex" + str(2*nBits)
 
-    # Function to plot FDF
-<<<<<<< HEAD
-    def plot_clean_spec(ax1, ax2, phiArr_radm2, dirtyFDF, ccArr, residFDF,
-                        cutoff):
-        ax1.cla()
-        ax2.cla()
-        ax1.step(phiArr_radm2, np.abs(dirtyFDF[:, yi, xi]),
-                 color="grey",marker="None", mfc="w", mec="g", ms=10,
-                 where="mid", label="Dirty FDF")
-        ax1.step(phiArr_radm2, np.abs(ccArr[:, yi, xi]), color="g",
-                 marker="None", mfc="w", mec="g", ms=10, where="mid",
-                 label="Clean Components")
-        ax1.step(phiArr_radm2, np.abs(residFDF[:, yi, xi]), color="magenta", 
-                 marker="None", mfc="w", mec="g", ms=10, where="mid",
-                 label="Residual FDF")
-        ax1.step(phiArr_radm2, np.abs(cleanFDF[:, yi, xi]), color="k",
-                 marker="None", mfc="w", mec="g", ms=10, where="mid", lw=1.5,
-                 label="Clean FDF")
-        ax1.axhline(cutoff, color="r", ls="--", label="Clean cutoff")
-        ax1.yaxis.set_major_locator(MaxNLocator(4))
-        ax1.set_ylabel("Flux Density")
-        leg = ax1.legend(numpoints=1, loc='upper right', shadow=False,
-                         borderaxespad=0.3, bbox_to_anchor=(1.00, 1.00))  
-        for t in leg.get_texts():
-            t.set_fontsize('small')       
-        leg.get_frame().set_linewidth(0.5)        
-        leg.get_frame().set_alpha(0.5)
-        [label.set_visible(False) for label in ax1.get_xticklabels()]
-        ax2.step(phiArr_radm2, np.abs(residFDF[:, yi, xi]), color="magenta",
-                 marker="None", mfc="w", mec="g", ms=10, where="mid",
-                 label="Residual FDF")
-        ax2.step(phiArr_radm2, np.abs(ccArr[:, yi, xi]), color="g",
-                 marker="None", mfc="w", mec="g", ms=10, where="mid",
-                 label="Clean Components")
-        ax2.axhline(cutoff, color="r", ls="--", label="Clean cutoff")
-        ax2.set_ylim(0, cutoff*3.0)
-        ax2.yaxis.set_major_locator(MaxNLocator(4))
-        ax2.set_ylabel("Flux Density")
-        ax2.set_xlabel("$\phi$ rad m$^{-2}$")
-        leg = ax2.legend(numpoints=1, loc='upper right', shadow=False,
-                         borderaxespad=0.3, bbox_to_anchor=(1.00, 1.00))
-        for t in leg.get_texts():
-            t.set_fontsize('small') 
-        leg.get_frame().set_linewidth(0.5)        
-        leg.get_frame().set_alpha(0.5)
-        ax2.autoscale_view(True,True,True)
-        plt.draw()
-
-    if doAnimate:
-        doPlots = True
-    
-=======
-
-
->>>>>>> 38087e46
     # Sanity checks on array sizes
     nPhi = phiArr_radm2.shape[0]
     if nPhi != dirtyFDF.shape[0]:
@@ -527,16 +432,6 @@
     if not nDims == len(RMSFArr.shape):
         log("Err: the input RMSF and FDF must have the same number of axes.")
         return None, None, None
-<<<<<<< HEAD
-    if not RMSFArr.shape[1:]==dirtyFDF.shape[1:]:
-        print("Err: the xy dimesions of the RMSF and FDF must match.")
-        return None, None, None
-    if mskArr is not None:
-        if not mskArr.shape==dirtyFDF.shape[1:]:
-            print("Err: pixel mask must match xy dimesnisons of FDF cube.")
-            print("     FDF[z,y,z] = {:}, Mask[y,x] = {:}.".format(dirtyFDF.shape, mskArr.shape), end=' ')
-            
-=======
     if not RMSFArr.shape[1:] == dirtyFDF.shape[1:]:
         log("Err: the xy dimesions of the RMSF and FDF must match.")
         return None, None, None
@@ -546,7 +441,6 @@
             log("     FDF[z,y,z] = {:}, Mask[y,x] = {:}.".format(
                 dirtyFDF.shape, mskArr.shape), end=' ')
 
->>>>>>> 38087e46
             return None, None, None
     else:
         mskArr = np.ones(dirtyFDF.shape[1:], dtype="bool") 
@@ -573,38 +467,6 @@
     if verbose:
         nPix = dirtyFDF.shape[-1]* dirtyFDF.shape[-2]
         nCleanPix = len(xyCoords)
-<<<<<<< HEAD
-        print("Cleaning {:}/{:} spectra.".format(nCleanPix, nPix), end=' ')
-        
-    
-    # Initialise arrays to hold the residual FDF, clean components, clean FDF
-    residFDF = dirtyFDF.copy()
-    ccArr = np.zeros(dirtyFDF.shape, dtype=dtComplex)
-    cleanFDF = np.zeros_like(dirtyFDF)
-    
-    # Plotting
-    if doPlots:
-        
-        from matplotlib import pyplot as plt
-        from matplotlib.ticker import MaxNLocator
-        
-        # Setup the figure to track the clean
-        fig = plt.figure(figsize=(12.0, 8))
-        ax1 = fig.add_subplot(211)
-        ax2 = fig.add_subplot(212, sharex=ax1)
-        
-        fig.show()
-
-    # Loop through the pixels containing a polarised signal
-    j = 0
-    if verbose:
-        pass  
-        progress(40, 0)  #This is currently broken...
-    for yi, xi in xyCoords:
-        if verbose:
-            j += 1
-            progress(40, ((j)*100.0/nCleanPix))  #This is currently broken...
-=======
         log("Cleaning {:}/{:} spectra.".format(nCleanPix, nPix), end=' ')
 
     # Initialise arrays to hold the residual FDF, clean components, clean FDF (no longer needed)
@@ -686,7 +548,6 @@
         cleanFDF = np.zeros_like(dirtyFDF)
         RMSFArr = self.RMSFArr[:, yi, xi]
         fwhmRMSFArr = self.fwhmRMSFArr[yi, xi]
->>>>>>> 38087e46
 
         # Find the index of the peak of the RMSF
         indxMaxRMSF = np.nanargmax(RMSFArr[:, yi, xi])
@@ -706,15 +567,9 @@
             phiPeak = phiArr_radm2[indxPeakFDF]
         
             # A clean component is "loop-gain * peakFDFval
-<<<<<<< HEAD
-            CC = gain * peakFDFval
-            ccArr[indxPeakFDF, yi, xi] += CC
-        
-=======
             CC = self.gain * peakFDFval
             ccArr[indxPeakFDF] += CC
 
->>>>>>> 38087e46
             # At which channel is the CC located at in the RMSF?
             indxPeakRMSF = indxPeakFDF + nPhiPad
             
@@ -1921,22 +1776,12 @@
     if verbose:
         log("Running RM-synthesis by channel.")
         progress(40, 0)
-<<<<<<< HEAD
-    a = lambdaSqArr_m2[:,np.newaxis,np.newaxis] -lam0Sq_m2[np.newaxis,:,:]
-    for i in range(nPhi):
-#        if verbose:
-#            progress(40, ((i+1)*100.0/nPhi))
-        arg = np.exp(-2.0j * phiArr_radm2[i] * a)
-        FDFcube[i,:,:] =  KArr * np.sum(pCube * arg, axis=0)
-        
-=======
     a = lambdaSqArr_m2[:, np.newaxis, np.newaxis] - lam0Sq_m2[np.newaxis, :, :]
     for i in range(nPhi):
         if verbose:
             progress(40, ((i+1)*100.0/nPhi))
         arg = np.exp(-2.0j * phiArr_radm2[i] * a)
         FDFcube[i, :, :] = KArr * np.sum(pCube * arg, axis=0)
->>>>>>> 38087e46
     # Remove redundant dimensions in the FDF array
     FDFcube = np.squeeze(FDFcube)
     lam0Sq_m2=np.squeeze(lam0Sq_m2)
@@ -2092,23 +1937,14 @@
         # Calculate the RMSF for each plane
         if verbose:
             progress(40, 0)
-<<<<<<< HEAD
-        a = lambdaSqArr_m2[:,np.newaxis,np.newaxis] -lam0Sq_m2[np.newaxis,:,:]
-=======
         a = lambdaSqArr_m2[:, np.newaxis, np.newaxis] - \
             lam0Sq_m2[np.newaxis, :, :]
->>>>>>> 38087e46
         for i in range(nPhi):
             if verbose:
                 progress(40, ((i+1)*100.0/nPhi))
             arg = np.exp(-2.0j * phi2Arr[i] * a)
 #            RMSFcube[i,:,:] =  KArr * np.sum(uCube * arg, axis=0)
-<<<<<<< HEAD
             RMSFcube[i,:,:] =  KArr * np.sum(weightArr * arg, axis=0)
-
-=======
-            RMSFcube[i, :, :] = KArr * np.sum(weightArr * arg, axis=0)
->>>>>>> 38087e46
         # Default to the analytical RMSF
         fwhmRMSFArr = np.ones((nY, nX), dtype=dtFloat) * fwhmRMSF
         statArr = np.ones((nY, nX), dtype="int") * (-1)
